{
  "name": "node-nlp",
  "version": "3.9.0",
  "description": "Library for NLU (Natural Language Understanding) done in Node.js",
  "main": "lib/index.js",
  "scripts": {
    "commit": "git-cz",
    "coveralls": "jest --coverage && cat ./tests/coverage/lcov.info | coveralls",
    "lint": "eslint .",
    "lintfix": "eslint --fix lib/**",
    "precommit": "lint-staged",
    "test": "eslint lib/** && jest --coverage --maxWorkers=4",
    "jsdoc": "jsdoc -r lib -d docs/static -R README.md",
<<<<<<< HEAD
    "browserdist": "browserify --i xlsx --i novel-segment ./lib | terser --compress --mangle > ./dist/bundle.js"
=======
    "browserdist": "browserify -t uglifyify --i xlsx --i novel-segment ./lib > ./dist/bundle.js"
>>>>>>> 5b18e3d3
  },
  "author": {
    "email": "jesus.seijas@axa.com",
    "name": "Jesus Seijas"
  },
  "repository": {
    "type": "git",
    "url": "git+https://github.com/axa-group/nlp.js.git"
  },
  "bugs": {
    "url": "https://github.com/axa-group/nlp.js/issues"
  },
  "maintainers": [
    {
      "email": "jesus.seijas@axa.com",
      "name": "Jesus Seijas"
    }
  ],
  "license": "MIT",
  "devDependencies": {
<<<<<<< HEAD
    "browserify": "16.5.0",
=======
    "browserify": "^16.5.0",
>>>>>>> 5b18e3d3
    "coveralls": "^3.0.6",
    "eslint": "^6.4.0",
    "eslint-config-airbnb-base": "^14.0.0",
    "eslint-config-prettier": "^6.3.0",
    "eslint-plugin-import": "^2.18.2",
    "eslint-plugin-jest": "^22.17.0",
    "eslint-plugin-prettier": "^3.1.0",
    "husky": "^3.0.5",
    "jest": "^24.9.0",
    "lint-staged": "^9.2.5",
    "lodash": ">=4.17.15",
    "merge": "^1.2.1",
    "prettier": "^1.18.2",
    "terser": "4.3.4"
  },
  "dependencies": {
    "@microsoft/recognizers-text-suite": "1.1.4",
    "escodegen": "^1.12.0",
    "esprima": "^4.0.1",
    "kuromoji": "^0.1.2",
    "novel-segment": "^2.5.0",
    "uglifyify": "^5.0.2",
    "xlsx": "^0.15.1"
  },
  "keywords": [
    "natural language processing",
    "artifical intelligence",
    "natural language understanding",
    "natural language generation",
    "NLP",
    "NLU",
    "NLG",
    "sentiment analysis",
    "classifier",
    "logistic regression",
    "Natural",
    "entity extraction",
    "named entity recognition",
    "chatbot",
    "bot"
  ],
  "config": {
    "commitizen": {
      "path": "cz-conventional-changelog"
    }
  },
  "jest": {
    "verbose": true,
    "testURL": "http://localhost/",
    "collectCoverage": true,
    "collectCoverageFrom": [
      "./lib/**/**.js",
      "!./lib/nlp/stemmers/**"
    ],
    "coverageDirectory": "coverage",
    "testEnvironment": "node"
  },
  "lint-staged": {
    "*.js": [
      "eslint --fix",
      "git add"
    ]
  }
}<|MERGE_RESOLUTION|>--- conflicted
+++ resolved
@@ -11,11 +11,7 @@
     "precommit": "lint-staged",
     "test": "eslint lib/** && jest --coverage --maxWorkers=4",
     "jsdoc": "jsdoc -r lib -d docs/static -R README.md",
-<<<<<<< HEAD
     "browserdist": "browserify --i xlsx --i novel-segment ./lib | terser --compress --mangle > ./dist/bundle.js"
-=======
-    "browserdist": "browserify -t uglifyify --i xlsx --i novel-segment ./lib > ./dist/bundle.js"
->>>>>>> 5b18e3d3
   },
   "author": {
     "email": "jesus.seijas@axa.com",
@@ -36,11 +32,7 @@
   ],
   "license": "MIT",
   "devDependencies": {
-<<<<<<< HEAD
-    "browserify": "16.5.0",
-=======
     "browserify": "^16.5.0",
->>>>>>> 5b18e3d3
     "coveralls": "^3.0.6",
     "eslint": "^6.4.0",
     "eslint-config-airbnb-base": "^14.0.0",
