{
<<<<<<< HEAD
  "name": "node-nlp-rn",
  "version": "3.5.1",
=======
  "name": "node-nlp",
  "version": "3.5.2",
>>>>>>> 8a157ad1
  "description": "Library for NLU (Natural Language Understanding) done in Node.js",
  "main": "lib/index.js",
  "scripts": {
    "commit": "git-cz",
    "coveralls": "jest --coverage && cat ./tests/coverage/lcov.info | coveralls",
    "lint": "eslint .",
    "lintfix": "eslint --fix lib/**",
    "precommit": "lint-staged",
    "test": "eslint lib/** && jest --coverage --maxWorkers=4",
    "jsdoc": "jsdoc -r lib -d docs/static -R README.md",
    "browserdist": "browserify --i xlsx --i novel-segment ./lib | uglifyjs --compress --mangle > ./dist/bundle.js"
  },
  "author": {
    "email": "jesus.seijas@axa.com",
    "name": "Jesus Seijas"
  },
  "repository": {
    "type": "git",
    "url": "git+https://github.com/axa-group/nlp.js.git"
  },
  "bugs": {
    "url": "https://github.com/axa-group/nlp.js/issues"
  },
  "maintainers": [
    {
      "email": "jesus.seijas@axa.com",
      "name": "Jesus Seijas"
    }
  ],
  "license": "MIT",
  "devDependencies": {
    "coveralls": "^3.0.6",
    "eslint": "^6.2.1",
    "eslint-config-airbnb-base": "^14.0.0",
    "eslint-config-prettier": "^6.1.0",
    "eslint-plugin-import": "^2.18.2",
    "eslint-plugin-jest": "^22.15.1",
    "eslint-plugin-prettier": "^3.1.0",
    "husky": "^3.0.4",
    "jest": "^24.9.0",
    "lint-staged": "^9.2.3",
    "lodash": ">=4.17.13",
    "merge": "^1.2.1",
    "prettier": "^1.18.2"
  },
  "dependencies": {
    "@microsoft/recognizers-text-suite": "1.1.4",
<<<<<<< HEAD
    "escodegen": "^1.11.1",
    "esprima": "^4.0.1"
=======
    "escodegen": "^1.12.0",
    "esprima": "^4.0.1",
    "kuromoji": "^0.1.2",
    "novel-segment": "^2.4.0",
    "xlsx": "^0.15.1"
>>>>>>> 8a157ad1
  },
  "keywords": [
    "natural language processing",
    "artifical intelligence",
    "natural language understanding",
    "natural language generation",
    "NLP",
    "NLU",
    "NLG",
    "sentiment analysis",
    "classifier",
    "logistic regression",
    "Natural",
    "entity extraction",
    "named entity recognition",
    "chatbot",
    "bot"
  ],
  "config": {
    "commitizen": {
      "path": "cz-conventional-changelog"
    }
  },
  "jest": {
    "verbose": true,
    "testURL": "http://localhost/",
    "collectCoverage": true,
    "collectCoverageFrom": [
      "./lib/**/**.js",
      "!./lib/nlp/stemmers/**"
    ],
    "coverageDirectory": "coverage",
    "testEnvironment": "node"
  },
  "lint-staged": {
    "*.js": [
      "eslint --fix",
      "git add"
    ]
  }
}<|MERGE_RESOLUTION|>--- conflicted
+++ resolved
@@ -1,11 +1,6 @@
 {
-<<<<<<< HEAD
   "name": "node-nlp-rn",
-  "version": "3.5.1",
-=======
-  "name": "node-nlp",
   "version": "3.5.2",
->>>>>>> 8a157ad1
   "description": "Library for NLU (Natural Language Understanding) done in Node.js",
   "main": "lib/index.js",
   "scripts": {
@@ -53,16 +48,8 @@
   },
   "dependencies": {
     "@microsoft/recognizers-text-suite": "1.1.4",
-<<<<<<< HEAD
-    "escodegen": "^1.11.1",
+    "escodegen": "^1.12.0",
     "esprima": "^4.0.1"
-=======
-    "escodegen": "^1.12.0",
-    "esprima": "^4.0.1",
-    "kuromoji": "^0.1.2",
-    "novel-segment": "^2.4.0",
-    "xlsx": "^0.15.1"
->>>>>>> 8a157ad1
   },
   "keywords": [
     "natural language processing",
